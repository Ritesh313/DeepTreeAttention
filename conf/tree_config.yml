--- conflicted
+++ resolved
@@ -8,7 +8,7 @@
 
 train:
     species_class_file: /home/b.weinstein/DeepTreeAttention/data/processed/species_class_labels.csv
-    min_height_diff: 10 #minimum height diffs
+    min_height_diff: 4 #minimum height diffs
     checkpoint_dir:  #Load RGB and HSI sub models from dir
     resampled_per_taxa: 50
     HSI:
@@ -20,13 +20,13 @@
         sensor_channels: 3
         crop_size: 100
         weighted_sum: True
-        epochs: 1
+        epochs: 50
     metadata:
         epochs: 1
     ensemble:
         freeze: False
         batch_size: 256
-        epochs: 6
+        epochs: 120
     sites: 23
     tfrecords: /orange/idtrees-collab/DeepTreeAttention/tfrecords/train/
     ground_truth_path: /home/b.weinstein/DeepTreeAttention/data/processed/CHM_filtered_train.shp  #path to ground truth class shapefile   
@@ -38,11 +38,7 @@
     shuffle: True
     training_fraction: 0.9
     gpus: 1
-<<<<<<< HEAD
-    pretrain: True #Train the submodels before ensembling all together
-=======
     pretrain: False #Train the submodels before ensembling all together
->>>>>>> 9c29c6fc
     
 callbacks:
     snapshots_path: /../models/
