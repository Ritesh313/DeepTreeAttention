--- conflicted
+++ resolved
@@ -43,13 +43,8 @@
     gpus: 1
     pretrain: True #Train the submodels before ensembling all together
 neighbors:
-<<<<<<< HEAD
     model_dir: /orange/idtrees-collab/DeepTreeAttention/snapshots/20210125_171322/
-    k_neighbors: 4
-=======
-    model_dir: /orange/idtrees-collab/DeepTreeAttention/snapshots/20210122_214132/
-    k_neighbors: 8
->>>>>>> b25a2851
+    k_neighbors: 5
     freeze: False
 autoencoder:
     epochs: 50
