#Parallel workers for data generation
cpu_workers: 40

#Intermediate location to store .h5 converted geotiff hyperspec tiles
hyperspectral_tif_dir: /orange/idtrees-collab/Hyperspectral_tifs/
hyperspectral_sensor_pool: /orange/ewhite/NeonData/**/Reflectance/*.h5  #path to sensor data regex, recursive wildcards allowed
rgb_sensor_pool: /orange/ewhite/NeonData/**/Camera/**/*.tif  #path to sensor data regex, recursive wildcards allowed

train:
<<<<<<< HEAD
    min_height_diff: 4 #minimum height diffs
    checkpoint_dir:  #Load RGB and HSI sub models from dir
=======
    resampled_per_taxa: 200
    min_height_diff: 2 #minimum height diffs
    checkpoint_dir: /orange/idtrees-collab/DeepTreeAttention/snapshots/20201025_211158/  #Load RGB and HSI sub models from dir
>>>>>>> 1dfdd323
    HSI:
        sensor_channels: 369
        crop_size: 20
        weighted_sum: True
        epochs: 100
    RGB:
        sensor_channels: 3
        crop_size: 100
        weighted_sum: True
        epochs: 75
    metadata:
        epochs: 200
    ensemble:
        freeze: False
        batch_size: 256
        epochs: 100
    classes: 78
    sites: 23
    tfrecords: /orange/idtrees-collab/DeepTreeAttention/tfrecords/train/
    ground_truth_path: /home/b.weinstein/DeepTreeAttention/data/processed/CHM_filtered_train.shp  #path to ground truth class shapefile   
    extend_box: 0 #expand DeepForest bounding boxes by x meters at edge
    learning_rate: .001
    batch_size: 200
    # Below are mostly for testing purposes, steps = 1 would train on just one batch. Set to blank for main environment to iterate over full data.
    steps:
    shuffle: True
    training_fraction: 0.9
    gpus: 6
    pretrain: True #Train the submodels before ensembling all together
    
callbacks:
    snapshots_path: /../models/
    project_name: DeepTreeAttention

#All the above parameters apply to evaluation except for paths, leave blank to ignore.
evaluation:
    tfrecords: /orange/idtrees-collab/DeepTreeAttention/tfrecords/evaluation/
    ground_truth_path: /home/b.weinstein/DeepTreeAttention/data/processed/test.shp
    steps:

predict:
    saved_model:
    tfrecords: /orange/idtrees-collab/DeepTreeAttention/tfrecords/predict/
    savedir: /orange/idtrees-collab/DeepTreeAttention/predictions/<|MERGE_RESOLUTION|>--- conflicted
+++ resolved
@@ -7,14 +7,9 @@
 rgb_sensor_pool: /orange/ewhite/NeonData/**/Camera/**/*.tif  #path to sensor data regex, recursive wildcards allowed
 
 train:
-<<<<<<< HEAD
     min_height_diff: 4 #minimum height diffs
     checkpoint_dir:  #Load RGB and HSI sub models from dir
-=======
     resampled_per_taxa: 200
-    min_height_diff: 2 #minimum height diffs
-    checkpoint_dir: /orange/idtrees-collab/DeepTreeAttention/snapshots/20201025_211158/  #Load RGB and HSI sub models from dir
->>>>>>> 1dfdd323
     HSI:
         sensor_channels: 369
         crop_size: 20
