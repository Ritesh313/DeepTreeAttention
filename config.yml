--- conflicted
+++ resolved
@@ -40,13 +40,8 @@
 bands: 369
 lr: 0.001
 fast_dev_run: False
-<<<<<<< HEAD
 accelerator: dp
-epochs: 120
-=======
-accelerator: ddp
 epochs: 60
->>>>>>> 79c26cad
 
 #Evaluation config
 #Top k class recall score
